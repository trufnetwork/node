name: Deploy Staging Environment

on:
  push:
    branches:
      - main

jobs:
#  tests:
#    uses: ./.github/workflows/ci.yaml  # don't forget to add `on: [workflow_call]` to permit it
  build-image:
    environment: production
    name: Build image
    runs-on: ubuntu-latest
#    needs: [ tests ]  # require tests to pass before deploy runs
    steps:
      - name: Checkout
        uses: actions/checkout@v4
        with:
          submodules: true
          token: ${{ secrets.GITHUB_TOKEN }}

      - name: Setup Go
        uses: actions/setup-go@v5
        with:
          go-version: '1.22.x'
          check-latest: true

      - name: Install dependencies
        env:
          GH_ACCESS_TOKEN: ${{ secrets.GITHUB_TOKEN }}
        run: |
          go work init
          go work use deployments/infra
          go mod download
          go work vendor

      - name: Set up QEMU
        uses: docker/setup-qemu-action@v2

      - name: Set up Docker Buildx
        uses: docker/setup-buildx-action@v3

      - name: Install Node.js
        uses: actions/setup-node@v2
        with:
          node-version: '18'

      - name: Install AWS CDK
        run: npm install -g aws-cdk

      - name: Configure AWS credentials
        uses: aws-actions/configure-aws-credentials@v1
        with:
          aws-access-key-id: ${{ secrets.AWS_ACCESS_KEY }}
          aws-secret-access-key: ${{ secrets.AWS_SECRET_KEY }}
          aws-region: us-east-2

      # this step includes building the docker image. See main_cdk.go for details on args used
      - name: Deploy
        run: |
          cd deployments/infra
          # this must be on absolute path
          export CDK_DOCKER=$(pwd)/buildx.sh

          cdk deploy --require-approval never
        env:
          # args used in tsn-db compose
          PRIVATE_KEY: ${{ secrets.PRIVATE_KEY }}
          WHITELIST_WALLETS: ${{ vars.whitelist_wallets }}
<<<<<<< HEAD

          # args used in gateway compose
          SESSION_SECRET: ${{ secrets.GW_SESSION_SECRET }}
          # E.g.: our frontend. If not provided, defaults to *
          CORS_ALLOWED_ORIGINS: ${{ vars.GW_CORS_ALLOWED_ORIGINS }}
          # domain is also used, but it is hardcoded in the CDK process depending on environment
          # e.g.: for staging, it is set to 'staging.tsn.truflation.com'

      - name: Move cache
        run: |
          rm -rf /tmp/.buildx-cache-tsn-db
          mv /tmp/.buildx-cache-tsn-db-new /tmp/.buildx-cache-tsn-db
=======
          CI: true
>>>>>>> 2d04181f
<|MERGE_RESOLUTION|>--- conflicted
+++ resolved
@@ -68,7 +68,7 @@
           # args used in tsn-db compose
           PRIVATE_KEY: ${{ secrets.PRIVATE_KEY }}
           WHITELIST_WALLETS: ${{ vars.whitelist_wallets }}
-<<<<<<< HEAD
+          CI: true
 
           # args used in gateway compose
           SESSION_SECRET: ${{ secrets.GW_SESSION_SECRET }}
@@ -80,7 +80,4 @@
       - name: Move cache
         run: |
           rm -rf /tmp/.buildx-cache-tsn-db
-          mv /tmp/.buildx-cache-tsn-db-new /tmp/.buildx-cache-tsn-db
-=======
-          CI: true
->>>>>>> 2d04181f
+          mv /tmp/.buildx-cache-tsn-db-new /tmp/.buildx-cache-tsn-db