--- conflicted
+++ resolved
@@ -78,7 +78,7 @@
           # args used in tsn-db compose
           PRIVATE_KEY: ${{ secrets.PRIVATE_KEY }}
           WHITELIST_WALLETS: ${{ vars.whitelist_wallets }}
-<<<<<<< HEAD
+          WRITE_WHITELIST_WALLETS: ${{ vars.write_whitelist_wallets }}
           CI: true
 
           # args used in gateway compose
@@ -87,8 +87,4 @@
           # E.g.: our frontend. If not provided, defaults to *
           CORS_ALLOWED_ORIGINS: ${{ vars.GW_CORS_ALLOWED_ORIGINS }}
           # domain is also used, but it is hardcoded in the CDK process depending on environment
-          # e.g.: for staging, it is set to 'staging.tsn.truflation.com'
-=======
-          WRITE_WHITELIST_WALLETS: ${{ vars.write_whitelist_wallets }}
-          CI: true
->>>>>>> 50a2296c
+          # e.g.: for staging, it is set to 'staging.tsn.truflation.com'