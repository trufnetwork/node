--- conflicted
+++ resolved
@@ -34,20 +34,12 @@
         if: ${{ !env.ACT }} # skip during local actions testing
         uses: golangci/golangci-lint-action@v4
         with:
-<<<<<<< HEAD
-          args: --timeout=30m --config=.golangci.yml --issues-exit-code=0
-=======
           args: --timeout=30m --issues-exit-code=0
->>>>>>> fb580b8e
           skip-cache: true
 
       - name: Run Go Tests
         run: |
-<<<<<<< HEAD
-          go test ./internal/extensions/...
-=======
           go test ./internal/...
->>>>>>> fb580b8e
 
       - name: Docker Compose Up
         # docker compose up --wait makes it exit with 1 even for a successful run
