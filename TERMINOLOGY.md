--- conflicted
+++ resolved
@@ -22,15 +22,10 @@
 - [Stream A is] CHILD OF [Stream B]
 - [Stream B is] PARENT OF [Stream A]
 - [Stream B is] COMPOSED OF [Streams A and C]
-<<<<<<< HEAD
-- TRUFLATION DATABASE: The mariaDB instance storing truflation data. It may be an instance of some environment (test, staging, prod)
-- TRUFLATION DATABASE TABLE: We should NOT use _TABLE_ to refer it without correctly specifying, otherwise it creates confusion with kuneiform tables.
+- TRUFLATION DATABASE: The MariaDB instance that stores truflation data. It may be an instance of some environment (test, staging, prod)
+- TRUFLATION DATABASE TABLE: We should NOT use _TABLE_ to refer it without correctly specifying; Otherwise, it creates confusion with kuneiform tables.
 - WHITELIST: A wallet may be whitelisted, meaning it is allowed to perform certain actions. It maybe write or read specific.
 - PRIVATE KEY: A secret key that refers to a wallet. It may own schemas, or refer to an entity/user that needs to interact with the TSN-DB.
-=======
-- TRUFLATION DATABASE: The MariaDB instance that stores truflation data. It may be an instance of some environment (test, staging, prod)
-- TRUFLATION DATABASE TABLE: We should NOT use _TABLE_ to refer it without correctly specifying; Otherwise, it creates confusion with kuneiform tables.
->>>>>>> 9370e3b0
 
 
 ## Avoid
