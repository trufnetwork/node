package utils

import (
	"github.com/kwilteam/kwil-db/common/sql"
	"github.com/stretchr/testify/assert"
	"testing"

	"github.com/kwilteam/kwil-db/common"
	"github.com/kwilteam/kwil-db/core/utils"
	"github.com/kwilteam/kwil-db/extensions/precompiles"
)

func TestGetDBIDFromPath(t *testing.T) {
	tests := []struct {
		name          string
		ctx           *precompiles.DeploymentContext
		pathOrDBID    string
		expectedDBID  string
		expectedError bool
	}{
		{
			name:          "DBIDWithoutSlash",
			ctx:           nil,
			pathOrDBID:    "dbwithoutslash",
			expectedDBID:  "dbwithoutslash",
			expectedError: false,
		},
		{
			name:          "DBIDWithLeadingSlash",
			ctx:           &precompiles.DeploymentContext{Schema: &common.Schema{Owner: []byte("owner1")}},
			pathOrDBID:    "/dbname",
			expectedDBID:  utils.GenerateDBID("dbname", []byte("owner1")),
			expectedError: false,
		},
		{
			name:          "DBIDWithSlashAndNoContext",
			ctx:           nil,
			pathOrDBID:    "wallet/dbname",
			expectedDBID:  utils.GenerateDBID("dbname", []byte("wallet")),
			expectedError: false,
		},
	}

	for _, tt := range tests {
		t.Run(tt.name, func(t *testing.T) {
			dbID := GetDBIDFromPath(tt.ctx, tt.pathOrDBID)
			if dbID != tt.expectedDBID {
				t.Errorf("DBID mismatch - want: %v, got: %v", tt.expectedDBID, dbID)
<<<<<<< HEAD
=======
			}
		})
	}
}

func TestFraction(t *testing.T) {
	tests := []struct {
		name          string
		number        int64
		numerator     int64
		denominator   int64
		expectedValue int64
		expectedError bool
	}{
		{
			name:          "ValidFraction",
			number:        10,
			numerator:     1,
			denominator:   2,
			expectedValue: 5,
			expectedError: false,
		},
		{
			name:          "ZeroDenominator",
			number:        10,
			numerator:     1,
			denominator:   0,
			expectedValue: 0,
			expectedError: true,
		},
	}

	for _, tt := range tests {
		t.Run(tt.name, func(t *testing.T) {
			value, err := Fraction(tt.number, tt.numerator, tt.denominator)
			if tt.expectedError && err == nil {
				t.Errorf("Expected error but got none")
			}
			if !tt.expectedError && err != nil {
				t.Errorf("Expected no error but got one: %v", err)
			}
			if value != tt.expectedValue {
				t.Errorf("Value mismatch - want: %v, got: %v", tt.expectedValue, value)
>>>>>>> 97018d3c
			}
		})
	}
}

func TestGetScalarWithDate(t *testing.T) {
	tests := []struct {
		name                  string
		res                   *sql.ResultSet
		expectedValueWithDate ValueWithDate
		expectedError         bool
	}{
		{
			name: "ValidValueWithDate",
			expectedValueWithDate: ValueWithDate{
				Date:  "2021-01-01",
				Value: 10,
			},
			res: &sql.ResultSet{
				Columns: []string{"date", "value"},
				Rows: [][]interface{}{
					{"2021-01-01", int64(10)},
				},
			},
		},
		{
			name: "WrongNumberOfColumns",
			res: &sql.ResultSet{
				Columns: []string{"date"},
				Rows:    [][]interface{}{},
			},
			expectedError: true,
		},
		{
			name: "InvalidDate",
			res: &sql.ResultSet{
				Columns: []string{"date", "value"},
				Rows: [][]interface{}{
					{"wrongDate", int64(10)},
				},
			},
			expectedError: true,
		},
		{
			name: "InvalidValue",
			res: &sql.ResultSet{
				Columns: []string{"date", "value"},
				Rows: [][]interface{}{
					{"2021-01-01", "wrongValue"},
				},
			},
			expectedError: true,
		},
		{
			name: "WrongTypeForDate",
			res: &sql.ResultSet{
				Columns: []string{"date", "value"},
				Rows: [][]interface{}{
					{10, int64(10)},
				},
			},
			expectedError: true,
		},
	}

	for i, tt := range tests {
		t.Run(tt.name, func(t *testing.T) {
			valueWithDates, err := GetScalarWithDate(tt.res)
			if tt.expectedError && err != nil {
				return
			}
			if tt.expectedError && err == nil {
				t.Errorf("Expected error but got none")
				return
			}
			if !tt.expectedError && err != nil {
				t.Errorf("Expected no error but got one: %v", err)
				return
			}
			if valueWithDates[i].Date != tt.expectedValueWithDate.Date {
				t.Errorf("Date mismatch - want: %v, got: %v", tt.expectedValueWithDate.Date, valueWithDates[i].Date)
				return
			}
			if valueWithDates[i].Value != tt.expectedValueWithDate.Value {
				t.Errorf("Value mismatch - want: %v, got: %v", tt.expectedValueWithDate.Value, valueWithDates[i].Value)
				return
			}
		})
	}
	t.Run("validation - it should return empty value with dates if there are no rows", func(t *testing.T) {
		valueWithDates, err := GetScalarWithDate(&sql.ResultSet{
			Columns: []string{"date", "value"},
			Rows:    [][]interface{}{},
		})
		assert.Nil(t, err)
		assert.Empty(t, valueWithDates)
	})
}

func TestIsValidDate(t *testing.T) {
	t.Run("success - it should return true if inputed date is empty string", func(t *testing.T) {
		assert.True(t, IsValidDate(""))
	})
}<|MERGE_RESOLUTION|>--- conflicted
+++ resolved
@@ -46,8 +46,6 @@
 			dbID := GetDBIDFromPath(tt.ctx, tt.pathOrDBID)
 			if dbID != tt.expectedDBID {
 				t.Errorf("DBID mismatch - want: %v, got: %v", tt.expectedDBID, dbID)
-<<<<<<< HEAD
-=======
 			}
 		})
 	}
@@ -91,7 +89,6 @@
 			}
 			if value != tt.expectedValue {
 				t.Errorf("Value mismatch - want: %v, got: %v", tt.expectedValue, value)
->>>>>>> 97018d3c
 			}
 		})
 	}
