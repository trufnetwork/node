--- conflicted
+++ resolved
@@ -644,11 +644,7 @@
             // we start from the last index of real prev dates. we don't need to check previous values
             for $selector in $real_prev_date_idx..array_length($real_prev_dates) {
                 // if next real prev date is greater than expected prev date (or null), then we need to use the current real value
-<<<<<<< HEAD
-                if $real_prev_dates[$selector + 1] > $expected_prev_dates[$expected_prev_date_idx] 
-=======
                 if $real_prev_dates[$selector + 1] > $expected_prev_dates[$expected_prev_date_idx]
->>>>>>> c0f4be95
                    OR $real_prev_dates[$selector + 1] IS NULL {
                     // if the current real prev date is already greater than expected prev date
                     // we use NULL. We're probably before the first real prev date here
