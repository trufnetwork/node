--- conflicted
+++ resolved
@@ -56,8 +56,6 @@
 
 	returned, err = b.index(scope, app, "2024-01-01", nil)
 	assert.NoError(t, err)
-<<<<<<< HEAD
-=======
 	assert.Equal(t, []utils.ValueWithDate{{Date: "2024-01-01", Value: 200000}}, returned)
 
 	t.Run("validation - it should return an error expected single value when base value is not a single value", func(t *testing.T) {
@@ -81,7 +79,6 @@
 		_, err = b.index(scope, app, "2024-01-01", nil)
 		assert.Error(t, err)
 	})
->>>>>>> 97018d3c
 }
 
 func Test_Value(t *testing.T) {
