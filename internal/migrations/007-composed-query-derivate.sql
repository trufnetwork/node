--- conflicted
+++ resolved
@@ -13,7 +13,6 @@
     event_time INT8,
     value NUMERIC(36,18)
 ) {
-<<<<<<< HEAD
   $data_provider  := LOWER($data_provider);
   $lower_caller  := LOWER(@caller);
   /*
@@ -25,10 +24,25 @@
       ERROR('Not allowed to read stream');
   }
 
-  -- Check compose permissions
-  if !is_allowed_to_compose_all($data_provider, $stream_id, NULL, $before) {
-      ERROR('Not allowed to compose stream');
-  }
+  -- Set default value for enable_cache
+  $effective_enable_cache := COALESCE($use_cache, false);
+  $effective_enable_cache := $effective_enable_cache AND $frozen_at IS NULL; -- frozen queries bypass cache
+
+  if $effective_enable_cache {
+      -- we use before as from, because if we have data for that, it automatically means
+      -- that we can answer this query
+      $effective_enable_cache := helper_check_cache($data_provider, $stream_id, $before, NULL);
+  }
+
+  -- If using cache, get the most recent cached record
+  if $effective_enable_cache {
+      for $row in tn_cache.get_cached_last_before($data_provider, $stream_id, $before) {
+          RETURN NEXT $row.event_time, $row.value;
+      }
+      RETURN;
+  }
+
+  -- Original logic fallback (cache miss or cache disabled)
 
   $max_int8 INT8 := 9223372036854775000;    -- "Infinity" sentinel
   $effective_before INT8 := COALESCE($before, $max_int8);
@@ -42,127 +56,6 @@
   */
   for $row in WITH RECURSIVE all_taxonomies AS (
     /* 2a) Direct children of $stream_ref */
-=======
-    $data_provider  := LOWER($data_provider);
-    $lower_caller  := LOWER(@caller);
-    /*
-     * Step 1: Basic setup
-     */
-    IF !is_allowed_to_read_all($data_provider, $stream_id, $lower_caller, NULL, $before) {
-        ERROR('Not allowed to read stream');
-    }
-
-    -- Check compose permissions
-    if !is_allowed_to_compose_all($data_provider, $stream_id, NULL, $before) {
-        ERROR('Not allowed to compose stream');
-    }
-
-    -- Set default value for enable_cache
-    $effective_enable_cache := COALESCE($use_cache, false);
-    $effective_enable_cache := $effective_enable_cache AND $frozen_at IS NULL; -- frozen queries bypass cache
-
-    if $effective_enable_cache {
-        -- we use before as from, because if we have data for that, it automatically means
-        -- that we can answer this query
-        $effective_enable_cache := helper_check_cache($data_provider, $stream_id, $before, NULL);
-    }
-
-    -- If using cache, get the most recent cached record
-    if $effective_enable_cache {
-        for $row in tn_cache.get_cached_last_before($data_provider, $stream_id, $before) {
-            RETURN NEXT $row.event_time, $row.value;
-        }
-        RETURN;
-    }
-
-    -- Original logic fallback (cache miss or cache disabled)
-
-    $max_int8 INT8 := 9223372036854775000;    -- "Infinity" sentinel
-    $effective_before INT8 := COALESCE($before, $max_int8);
-    $effective_frozen_at INT8 := COALESCE($frozen_at, $max_int8);
-
-    $latest_event_time INT8;
-
-    /*
-     * Step 2: Recursively gather all children (ignoring overshadow),
-     *         then identify primitive leaves.
-     */
-    for $row in WITH RECURSIVE all_taxonomies AS (
-      /* 2a) Direct children of ($data_provider, $stream_id) */
-      SELECT
-        t.data_provider,
-        t.stream_id,
-        t.child_data_provider,
-        t.child_stream_id
-      FROM taxonomies t
-      WHERE t.data_provider = $data_provider
-        AND t.stream_id     = $stream_id
-        AND t.disabled_at IS NULL
-
-      UNION
-
-      /* 2b) For each discovered child, gather its own children */
-      SELECT
-        at.child_data_provider AS data_provider,
-        at.child_stream_id     AS stream_id,
-        t.child_data_provider,
-        t.child_stream_id
-      FROM all_taxonomies at
-      JOIN taxonomies t
-        ON t.data_provider = at.child_data_provider
-       AND t.stream_id     = at.child_stream_id
-       AND t.disabled_at IS NULL
-    ),
-    primitive_leaves AS (
-      /* Keep only references pointing to primitive streams */
-      SELECT DISTINCT
-        at.child_data_provider AS data_provider,
-        at.child_stream_id     AS stream_id
-      FROM all_taxonomies at
-      JOIN streams s
-        ON s.data_provider = at.child_data_provider
-       AND s.stream_id     = at.child_stream_id
-       AND s.stream_type   = 'primitive'
-    ),
-    /*
-     * Step 3: In each primitive, pick the single latest event_time <= effective_before.
-     *         ROW_NUMBER=1 => that "latest" champion. Tie-break by created_at DESC.
-     */
-    latest_events AS (
-      SELECT
-        pl.data_provider,
-        pl.stream_id,
-        pe.event_time,
-        pe.value,
-        pe.created_at,
-        ROW_NUMBER() OVER (
-          PARTITION BY pl.data_provider, pl.stream_id
-          ORDER BY pe.event_time DESC, pe.created_at DESC
-        ) AS rn
-      FROM primitive_leaves pl
-      JOIN primitive_events pe
-        ON pe.data_provider = pl.data_provider
-       AND pe.stream_id     = pl.stream_id
-      WHERE pe.event_time   <= $effective_before
-        AND pe.created_at   <= $effective_frozen_at
-    ),
-    latest_values AS (
-      /* Step 4: Filter to rn=1 => the single latest event per (dp, sid) */
-      SELECT
-        data_provider,
-        stream_id,
-        event_time,
-        value
-      FROM latest_events
-      WHERE rn = 1
-    ),
-    global_max AS (
-      /* Step 5: Find the maximum event_time among all leaves */
-      SELECT MAX(event_time) AS latest_time
-      FROM latest_values
-    )
-    /* Step 6: Return the row(s) matching that global latest_time (pick first) */
->>>>>>> b1b72a28
     SELECT
       t.stream_ref,
       t.child_stream_ref
@@ -170,20 +63,7 @@
     WHERE t.stream_ref = $stream_ref
       AND t.disabled_at IS NULL
 
-<<<<<<< HEAD
     UNION
-=======
-    /*
-     * Step 7: If we found latest_event_time, call get_record_composed() at
-     *          [latest_event_time, latest_event_time] for overshadow logic.
-     */
-    IF $latest_event_time IS DISTINCT FROM NULL {
-        for $row in get_record_composed($data_provider, $stream_id, $latest_event_time, $latest_event_time, $frozen_at, $use_cache) {
-            return next $row.event_time, $row.value;
-            break;
-        }
-    }
->>>>>>> b1b72a28
 
     /* 2b) For each discovered child, gather its own children */
     SELECT
@@ -254,7 +134,7 @@
   *          [latest_event_time, latest_event_time] for overshadow logic.
   */
   IF $latest_event_time IS DISTINCT FROM NULL {
-      for $row in get_record_composed($data_provider, $stream_id, $latest_event_time, $latest_event_time, $frozen_at) {
+      for $row in get_record_composed($data_provider, $stream_id, $latest_event_time, $latest_event_time, $frozen_at, $use_cache) {
           return next $row.event_time, $row.value;
           break;
       }
@@ -278,112 +158,6 @@
     event_time INT8,
     value NUMERIC(36,18)
 ) {
-<<<<<<< HEAD
-  $data_provider  := LOWER($data_provider);
-  $lower_caller  := LOWER(@caller);
-  /*
-  * Step 1: Basic setup
-  */
-  $stream_ref := get_stream_id($data_provider, $stream_id);
-
-  IF !is_allowed_to_read_all($data_provider, $stream_id, $lower_caller, $after, NULL) {
-    ERROR('Not allowed to read stream');
-  }
-
-  $max_int8 INT8 := 9223372036854775000;   -- "Infinity" sentinel
-  $effective_after INT8 := COALESCE($after, 0);
-  $effective_frozen_at INT8 := COALESCE($frozen_at, $max_int8);
-
-  $earliest_event_time INT8;
-
-  /*
-  * Step 2: Recursively gather all children (ignoring overshadow),
-  *         then identify primitive leaves.
-  */
-  for $row in WITH RECURSIVE all_taxonomies AS (
-  /* 2a) Direct children of $stream_ref */
-  SELECT
-    t.stream_ref,
-    t.child_stream_ref
-  FROM taxonomies t
-  WHERE t.stream_ref = $stream_ref
-    AND t.disabled_at IS NULL
-
-  UNION
-
-  /* 2b) For each discovered child, gather its own children */
-  SELECT
-    at.child_stream_ref AS stream_ref,
-    t.child_stream_ref
-  FROM all_taxonomies at
-  JOIN taxonomies t
-    ON t.stream_ref = at.child_stream_ref
-    AND t.disabled_at IS NULL
-  ),
-  primitive_leaves AS (
-  /* Keep only references pointing to primitive streams */
-  SELECT DISTINCT
-    at.child_stream_ref AS stream_ref
-  FROM all_taxonomies at
-  JOIN streams s
-    ON s.id = at.child_stream_ref
-    AND s.stream_type = 'primitive'
-  ),
-  /*
-  * Step 3: In each primitive, pick the single earliest event_time >= effective_after.
-  *         ROW_NUMBER=1 => that "earliest" champion. Tie-break by created_at DESC.
-  */
-  earliest_events AS (
-  SELECT
-    pl.stream_ref,
-    pe.event_time,
-    pe.value,
-    pe.created_at,
-    ROW_NUMBER() OVER (
-      PARTITION BY pl.stream_ref
-      ORDER BY pe.event_time ASC, pe.created_at DESC
-    ) AS rn
-  FROM primitive_leaves pl
-  JOIN primitive_events pe
-    ON pe.stream_ref = pl.stream_ref
-  WHERE pe.event_time   >= $effective_after
-    AND pe.created_at   <= $effective_frozen_at
-  ),
-  earliest_values AS (
-  /* Step 4: Filter to rn=1 => the single earliest event per stream_ref */
-  SELECT
-    stream_ref,
-    event_time,
-    value
-  FROM earliest_events
-  WHERE rn = 1
-  ),
-  global_min AS (
-  /* Step 5: Find the minimum event_time among all leaves */
-  SELECT MIN(event_time) AS earliest_time
-  FROM earliest_values
-  )
-  /* Step 6: Return the row(s) matching that global earliest_time (pick first) */
-  SELECT
-  ev.event_time,
-  ev.value::NUMERIC(36,18)
-  FROM earliest_values ev
-  JOIN global_min gm
-  ON ev.event_time = gm.earliest_time
-  {
-    $earliest_event_time := $row.event_time;
-    break;  -- break out after storing
-  }
-
-  /*
-  * Step 7: If we have earliest_event_time, call get_record_composed() at
-  *          [earliest_event_time, earliest_event_time].
-  */
-  IF $earliest_event_time IS DISTINCT FROM NULL {
-    for $row in get_record_composed($data_provider, $stream_id, $earliest_event_time, $earliest_event_time, $frozen_at) {
-        return next $row.event_time, $row.value;
-        break;
-=======
     $data_provider  := LOWER($data_provider);
     $lower_caller  := LOWER(@caller);
     /*
@@ -525,9 +299,7 @@
             return next $row.event_time, $row.value;
             break;
         }
->>>>>>> b1b72a28
-    }
-  }
+    }
 };
 
 CREATE OR REPLACE ACTION get_index_composed(
@@ -568,13 +340,33 @@
       ERROR(format('Invalid time range: from (%s) > to (%s)', $from, $to));
   }
 
-  -- Permissions check
+  -- Permissions check (must be done before cache logic)
   IF !is_allowed_to_read_all($data_provider, $stream_id, $lower_caller, $from, $to) {
       ERROR('Not allowed to read stream');
   }
   IF !is_allowed_to_compose_all($data_provider, $stream_id, $from, $to) {
       ERROR('Not allowed to compose stream');
   }
+
+  -- Set default value for enable_cache
+  $effective_enable_cache := COALESCE($use_cache, false);
+  -- frozen queries and arbitrary base time bypass cache
+  $effective_enable_cache := $effective_enable_cache AND $frozen_at IS NULL AND $base_time IS NULL;
+
+  if $effective_enable_cache {
+      -- Check if we have pre-calculated index values in cache
+      $effective_enable_cache := helper_check_cache($data_provider, $stream_id, $from, $to);
+  }
+
+  -- If using pre-calculated index cache, return directly
+  if $effective_enable_cache {
+      for $row in tn_cache.get_cached_index_data($data_provider, $stream_id, $from, $to) {
+          RETURN NEXT $row.event_time, $row.value;
+      }
+      RETURN;
+  }
+
+  -- Original logic fallback (cache miss or cache disabled, or custom base_time)
 
   -- If both $from and $to are NULL, we find the latest event time
   -- and set $effective_from and $effective_to to this single point.
@@ -582,19 +374,19 @@
       $actual_latest_event_time INT8;
       $found_latest_event BOOLEAN := FALSE;
 
-      FOR $last_record_row IN get_last_record_composed($data_provider, $stream_id, NULL, $effective_frozen_at) {
+      FOR $last_record_row IN get_last_record_composed($data_provider, $stream_id, NULL, $effective_frozen_at, $use_cache) {
           $actual_latest_event_time := $last_record_row.event_time;
           $found_latest_event := TRUE;
           BREAK;
       }
 
-      IF $found_latest_event {
-          $effective_from := $actual_latest_event_time; -- Override
-          $effective_to   := $actual_latest_event_time; -- Override
-      } ELSE {
-          -- No records found in the composed stream, so return empty.
-          RETURN;
-      }
+    IF $found_latest_event {
+        $effective_from := $actual_latest_event_time; -- Override
+        $effective_to   := $actual_latest_event_time; -- Override
+    } ELSE {
+        -- No records found in the composed stream, so return empty.
+        RETURN;
+    }
   }
 
   -- If $from and/or $to were provided, $effective_from and $effective_to retain their initial COALESCEd values.
@@ -692,7 +484,6 @@
       )
       AND tts.segment_start <= $effective_to
 
-<<<<<<< HEAD
     UNION ALL
 
     -- Recursive Step: Calculate effective weights properly
@@ -727,159 +518,6 @@
                 ORDER BY t_anchor_base.start_time DESC, t_anchor_base.group_sequence DESC LIMIT 1),
                 0
             )
-=======
-    -- Permissions check (must be done before cache logic)
-    IF !is_allowed_to_read_all($data_provider, $stream_id, $lower_caller, $from, $to) {
-        ERROR('Not allowed to read stream');
-    }
-    IF !is_allowed_to_compose_all($data_provider, $stream_id, $from, $to) {
-        ERROR('Not allowed to compose stream');
-    }
-
-    -- Set default value for enable_cache
-    $effective_enable_cache := COALESCE($use_cache, false);
-    -- frozen queries and arbitrary base time bypass cache
-    $effective_enable_cache := $effective_enable_cache AND $frozen_at IS NULL AND $base_time IS NULL;
-
-    if $effective_enable_cache {
-        -- Check if we have pre-calculated index values in cache
-        $effective_enable_cache := helper_check_cache($data_provider, $stream_id, $from, $to);
-    }
-
-    -- If using pre-calculated index cache, return directly
-    if $effective_enable_cache {
-        for $row in tn_cache.get_cached_index_data($data_provider, $stream_id, $from, $to) {
-            RETURN NEXT $row.event_time, $row.value;
-        }
-        RETURN;
-    }
-
-    -- Original logic fallback (cache miss or cache disabled, or custom base_time)
-
-    -- If both $from and $to are NULL, we find the latest event time
-    -- and set $effective_from and $effective_to to this single point.
-    IF $from IS NULL AND $to IS NULL {
-        $actual_latest_event_time INT8;
-        $found_latest_event BOOLEAN := FALSE;
-
-        FOR $last_record_row IN get_last_record_composed($data_provider, $stream_id, NULL, $effective_frozen_at, $use_cache) {
-            $actual_latest_event_time := $last_record_row.event_time;
-            $found_latest_event := TRUE;
-            BREAK;
-        }
-
-        IF $found_latest_event {
-            $effective_from := $actual_latest_event_time; -- Override
-            $effective_to   := $actual_latest_event_time; -- Override
-        } ELSE {
-            -- No records found in the composed stream, so return empty.
-            RETURN;
-        }
-    }
-    
-    -- If $from and/or $to were provided, $effective_from and $effective_to retain their initial COALESCEd values.
-    -- All paths now proceed to the main CTE logic using the (potentially overridden) $effective_from and $effective_to.
-
-    -- For detailed explanations of the CTEs below (hierarchy, primitive_weights,
-    -- cleaned_event_times, initial_primitive_states, primitive_events_in_interval,
-    -- all_primitive_points, first_value_times, effective_weight_changes, unified_events),
-    -- please refer to the comments in the `get_record_composed` action
-    -- in 006-composed-query.sql. The logic is largely identical.
-
-    RETURN WITH RECURSIVE
-    /*----------------------------------------------------------------------
-     * PARENT_DISTINCT_START_TIMES CTE:
-     *---------------------------------------------------------------------*/
-    parent_distinct_start_times AS (
-        SELECT DISTINCT
-            data_provider AS parent_dp,
-            stream_id AS parent_sid,
-            start_time
-        FROM taxonomies
-        WHERE disabled_at IS NULL
-    ),
-
-    /*----------------------------------------------------------------------
-     * PARENT_NEXT_STARTS CTE:
-     *---------------------------------------------------------------------*/
-    parent_next_starts AS (
-        SELECT
-            parent_dp,
-            parent_sid,
-            start_time,
-            LEAD(start_time) OVER (PARTITION BY parent_dp, parent_sid ORDER BY start_time) as next_start_time
-        FROM parent_distinct_start_times
-    ),
-
-    /*----------------------------------------------------------------------
-     * TAXONOMY_TRUE_SEGMENTS CTE:
-     *---------------------------------------------------------------------*/
-    taxonomy_true_segments AS (
-        SELECT
-            t.parent_dp,
-            t.parent_sid,
-            t.child_dp,
-            t.child_sid,
-            t.weight_for_segment,
-            t.segment_start,
-            COALESCE(pns.next_start_time, $max_int8) - 1 AS segment_end
-        FROM (
-            SELECT
-                tx.data_provider AS parent_dp,
-                tx.stream_id AS parent_sid,
-                tx.child_data_provider AS child_dp,
-                tx.child_stream_id AS child_sid,
-                tx.weight AS weight_for_segment,
-                tx.start_time AS segment_start
-            FROM taxonomies tx
-            JOIN (
-                SELECT
-                    data_provider, stream_id, start_time,
-                    MAX(group_sequence) as max_gs
-                FROM taxonomies
-                WHERE disabled_at IS NULL
-                GROUP BY data_provider, stream_id, start_time
-            ) max_gs_filter
-            ON tx.data_provider = max_gs_filter.data_provider
-           AND tx.stream_id = max_gs_filter.stream_id
-           AND tx.start_time = max_gs_filter.start_time
-           AND tx.group_sequence = max_gs_filter.max_gs
-            WHERE tx.disabled_at IS NULL
-        ) t
-        JOIN parent_next_starts pns
-          ON t.parent_dp = pns.parent_dp
-         AND t.parent_sid = pns.parent_sid
-         AND t.segment_start = pns.start_time
-    ),
-
-    /*----------------------------------------------------------------------
-     * HIERARCHY CTE: 
-     * Calculates effective weights that preserve 
-     * hierarchical normalization instead of just multiplying raw weights.
-     *---------------------------------------------------------------------*/
-    hierarchy AS (
-      -- Base Case: Direct children of the root composed stream.
-      SELECT
-          tts.parent_dp AS root_dp,
-          tts.parent_sid AS root_sid,
-          tts.child_dp AS descendant_dp,
-          tts.child_sid AS descendant_sid,
-          tts.weight_for_segment AS raw_weight,
-          tts.weight_for_segment AS effective_weight, -- For level 1, effective = raw
-          tts.segment_start AS path_start,
-          tts.segment_end AS path_end,
-          1 AS level
-      FROM taxonomy_true_segments tts
-      WHERE tts.parent_dp = $data_provider AND tts.parent_sid = $stream_id
-        AND tts.segment_end >= (
-          COALESCE(
-              (SELECT t_anchor_base.start_time FROM taxonomies t_anchor_base
-               WHERE t_anchor_base.data_provider = $data_provider AND t_anchor_base.stream_id = $stream_id
-                 AND t_anchor_base.disabled_at IS NULL AND t_anchor_base.start_time <= $effective_from
-               ORDER BY t_anchor_base.start_time DESC, t_anchor_base.group_sequence DESC LIMIT 1),
-              0
-          )
->>>>>>> b1b72a28
         )
         AND GREATEST(h.path_start, tts.segment_start) <= $effective_to
         AND h.level < 10 -- Recursion depth limit
@@ -965,7 +603,6 @@
 
   initial_primitive_states AS (
       SELECT
-<<<<<<< HEAD
           pe.stream_ref,
           pe.event_time,
           pe.value
@@ -990,50 +627,6 @@
   ),
 
   primitive_events_in_interval AS (
-=======
-          h.root_dp,
-          h.root_sid,
-          tts.child_dp AS descendant_dp,
-          tts.child_sid AS descendant_sid,
-          (h.raw_weight * tts.weight_for_segment)::NUMERIC(36,18) AS raw_weight,
-          -- Calculate effective weight = parent_effective_weight × (child_weight / sibling_sum)
-          (h.effective_weight * (
-              tts.weight_for_segment / 
-              -- Calculate sum of sibling weights for normalization
-              (SELECT SUM(sibling_tts.weight_for_segment) 
-               FROM taxonomy_true_segments sibling_tts 
-               WHERE sibling_tts.parent_dp = h.descendant_dp 
-                 AND sibling_tts.parent_sid = h.descendant_sid
-                 AND sibling_tts.segment_start = tts.segment_start
-                 AND sibling_tts.segment_end = tts.segment_end)::NUMERIC(36,18)
-          ))::NUMERIC(36,18) AS effective_weight,
-          GREATEST(h.path_start, tts.segment_start) AS path_start,
-          LEAST(h.path_end, tts.segment_end) AS path_end,
-          h.level + 1
-      FROM
-          hierarchy h
-      JOIN taxonomy_true_segments tts
-          ON h.descendant_dp = tts.parent_dp AND h.descendant_sid = tts.parent_sid
-      WHERE
-          GREATEST(h.path_start, tts.segment_start) <= LEAST(h.path_end, tts.segment_end)
-          AND LEAST(h.path_end, tts.segment_end) >= (
-               COALESCE(
-                  (SELECT t_anchor_base.start_time FROM taxonomies t_anchor_base
-                   WHERE t_anchor_base.data_provider = $data_provider AND t_anchor_base.stream_id = $stream_id
-                     AND t_anchor_base.disabled_at IS NULL AND t_anchor_base.start_time <= $effective_from
-                   ORDER BY t_anchor_base.start_time DESC, t_anchor_base.group_sequence DESC LIMIT 1),
-                  0
-              )
-          )
-          AND GREATEST(h.path_start, tts.segment_start) <= $effective_to
-          AND h.level < 1000 -- Recursion depth limit to prevent taxonomy recursion attacks
-    ),
-
-    /*----------------------------------------------------------------------
-     * HIERARCHY_PRIMITIVE_PATHS CTE: Updated to use effective_weight
-     *--------------------------------------------------------------------*/
-    hierarchy_primitive_paths AS (
->>>>>>> b1b72a28
       SELECT
           pe.stream_ref,
           pe.event_time,
