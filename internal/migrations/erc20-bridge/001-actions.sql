/**
    Bridge Mechanism:
    1. Call [chain]_admin_lock_tokens(), to lock x amount of tokens from user.
    2. Call [chain]_admin_issue_tokens(), to issue the locked tokens to layer-1 (escrow on ethereum).
    3. Frontend will call `list_wallet_rewards --namespace [chain]_bridge` to get inclusion proofs.
    4. Frontend will call claimReward function on escrow contract using the inclusion proofs given.
    5. Receiver wallet will get the tokens after claim is done.
*/

-- TESTNET
CREATE OR REPLACE ACTION sepolia_wallet_balance($wallet_address TEXT) PUBLIC VIEW RETURNS (balance NUMERIC(78, 0)) {
  $balance := sepolia_bridge.balance($wallet_address);
  return $balance;
};

CREATE OR REPLACE ACTION sepolia_admin_lock_tokens($wallet_address TEXT, $amount TEXT) PUBLIC {
  $lower_caller TEXT := LOWER(@caller);

  -- Permission Check: Ensure caller has the 'system:erc20_bridge_writer' role.
  $has_permission BOOL := false;
  for $row in are_members_of('system', 'erc20_bridge_writer', ARRAY[$lower_caller]) {
      if $row.wallet = $lower_caller AND $row.is_member {
          $has_permission := true;
          break;
      }
  }
  if NOT $has_permission {
      ERROR('Caller does not have the required system:erc20_bridge_writer role to lock tokens.');
  }

  sepolia_bridge.lock_admin($wallet_address, $amount::NUMERIC(78, 0));
};

CREATE OR REPLACE ACTION sepolia_admin_unlock_tokens($to_address TEXT, $amount TEXT) PUBLIC {
  $lower_caller TEXT := LOWER(@caller);

  -- Permission Check: Ensure caller has the 'system:erc20_bridge_writer' role.
  $has_permission BOOL := false;
  for $row in are_members_of('system', 'erc20_bridge_writer', ARRAY[$lower_caller]) {
      if $row.wallet = $lower_caller AND $row.is_member {
          $has_permission := true;
          break;
      }
  }
  if NOT $has_permission {
      ERROR('Caller does not have the required system:erc20_bridge_writer role to unlock tokens.');
  }

  sepolia_bridge.unlock($to_address, $amount::NUMERIC(78, 0));
};

CREATE OR REPLACE ACTION sepolia_admin_issue_tokens($to_address TEXT, $amount TEXT) PUBLIC {
<<<<<<< HEAD
  $lower_caller TEXT := LOWER(@caller);

  -- Permission Check: Ensure caller has the 'system:erc20_bridge_writer' role.
  $has_permission BOOL := false;
  for $row in are_members_of('system', 'erc20_bridge_writer', ARRAY[$lower_caller]) {
      if $row.wallet = $lower_caller AND $row.is_member {
          $has_permission := true;
          break;
      }
  }
  if NOT $has_permission {
      ERROR('Caller does not have the required system:erc20_bridge_writer role to issue tokens.');
  }

=======
>>>>>>> 7e39a69d
  sepolia_bridge.issue($to_address, $amount::NUMERIC(78, 0));
};

-- MAINNET
CREATE OR REPLACE ACTION mainnet_wallet_balance($wallet_address TEXT) PUBLIC VIEW RETURNS (balance NUMERIC(78, 0)) {
  $balance := mainnet_bridge.balance($wallet_address);
  return $balance;
};

CREATE OR REPLACE ACTION mainnet_admin_lock_tokens($wallet_address TEXT, $amount TEXT) PUBLIC {
  $lower_caller TEXT := LOWER(@caller);

  -- Permission Check: Ensure caller has the 'system:erc20_bridge_writer' role.
  $has_permission BOOL := false;
  for $row in are_members_of('system', 'erc20_bridge_writer', ARRAY[$lower_caller]) {
      if $row.wallet = $lower_caller AND $row.is_member {
          $has_permission := true;
          break;
      }
  }
  if NOT $has_permission {
      ERROR('Caller does not have the required system:erc20_bridge_writer role to lock tokens.');
  }

  mainnet_bridge.lock_admin($wallet_address, $amount::NUMERIC(78, 0));
};

CREATE OR REPLACE ACTION mainnet_admin_unlock_tokens($to_address TEXT, $amount TEXT) PUBLIC {
  $lower_caller TEXT := LOWER(@caller);

  -- Permission Check: Ensure caller has the 'system:erc20_bridge_writer' role.
  $has_permission BOOL := false;
  for $row in are_members_of('system', 'erc20_bridge_writer', ARRAY[$lower_caller]) {
      if $row.wallet = $lower_caller AND $row.is_member {
          $has_permission := true;
          break;
      }
  }
  if NOT $has_permission {
      ERROR('Caller does not have the required system:erc20_bridge_writer role to unlock tokens.');
  }

  mainnet_bridge.unlock($to_address, $amount::NUMERIC(78, 0));
};

CREATE OR REPLACE ACTION mainnet_admin_issue_tokens($to_address TEXT, $amount TEXT) PUBLIC {
<<<<<<< HEAD
  $lower_caller TEXT := LOWER(@caller);

  -- Permission Check: Ensure caller has the 'system:erc20_bridge_writer' role.
  $has_permission BOOL := false;
  for $row in are_members_of('system', 'erc20_bridge_writer', ARRAY[$lower_caller]) {
      if $row.wallet = $lower_caller AND $row.is_member {
          $has_permission := true;
          break;
      }
  }
  if NOT $has_permission {
      ERROR('Caller does not have the required system:erc20_bridge_writer role to issue tokens.');
  }

=======
>>>>>>> 7e39a69d
  mainnet_bridge.issue($to_address, $amount::NUMERIC(78, 0));
};<|MERGE_RESOLUTION|>--- conflicted
+++ resolved
@@ -50,7 +50,6 @@
 };
 
 CREATE OR REPLACE ACTION sepolia_admin_issue_tokens($to_address TEXT, $amount TEXT) PUBLIC {
-<<<<<<< HEAD
   $lower_caller TEXT := LOWER(@caller);
 
   -- Permission Check: Ensure caller has the 'system:erc20_bridge_writer' role.
@@ -65,8 +64,6 @@
       ERROR('Caller does not have the required system:erc20_bridge_writer role to issue tokens.');
   }
 
-=======
->>>>>>> 7e39a69d
   sepolia_bridge.issue($to_address, $amount::NUMERIC(78, 0));
 };
 
@@ -113,7 +110,6 @@
 };
 
 CREATE OR REPLACE ACTION mainnet_admin_issue_tokens($to_address TEXT, $amount TEXT) PUBLIC {
-<<<<<<< HEAD
   $lower_caller TEXT := LOWER(@caller);
 
   -- Permission Check: Ensure caller has the 'system:erc20_bridge_writer' role.
@@ -128,7 +124,5 @@
       ERROR('Caller does not have the required system:erc20_bridge_writer role to issue tokens.');
   }
 
-=======
->>>>>>> 7e39a69d
   mainnet_bridge.issue($to_address, $amount::NUMERIC(78, 0));
 };