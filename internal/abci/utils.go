--- conflicted
+++ resolved
@@ -1,14 +1,12 @@
 package abci
 
 import (
+	"encoding/base64"
+	"encoding/hex"
 	"encoding/json"
-<<<<<<< HEAD
 	"errors"
 	"fmt"
-	"os"
-=======
->>>>>>> b57132b7
-
+	"github.com/cometbft/cometbft/p2p"
 	"github.com/kwilteam/kwil-db/core/types/transactions"
 	"github.com/kwilteam/kwil-db/internal/abci/snapshots"
 
@@ -60,7 +58,6 @@
 	}
 }
 
-<<<<<<< HEAD
 func PrivKeyInfo(privateKey []byte) (*PrivateKeyInfo, error) {
 	if len(privateKey) != ed25519.PrivateKeySize {
 		return nil, errors.New("incorrect private key length")
@@ -78,7 +75,8 @@
 		Address:               pub.Address().String(),
 		NodeID:                fmt.Sprintf("%v", nodeID), // same as address, just upper case
 	}, nil
-=======
+}
+
 // groupTransactions groups the transactions by sender.
 func groupTxsBySender(txns [][]byte) (map[string][]*transactions.Transaction, error) {
 	grouped := make(map[string][]*transactions.Transaction)
@@ -92,7 +90,6 @@
 		grouped[key] = append(grouped[key], t)
 	}
 	return grouped, nil
->>>>>>> b57132b7
 }
 
 // nonceList is for debugging
