--- conflicted
+++ resolved
@@ -7,11 +7,7 @@
     environment:
       DEPOSITS_ENABLED: "true"
       DEPOSITS_CHAIN: eth-goerli
-<<<<<<< HEAD
-      DEPOSITS_PROVIDER_ENDPOINT:  wss://goerli.infura.io/ws/v3/745ef5cfaf9d405fb03b10a2c21d1f41
-=======
       DEPOSITS_PROVIDER_ENDPOINT: wss://goerli.infura.io/ws/v3/745ef5cfaf9d405fb03b10a2c21d1f41
->>>>>>> d07e18ed
       DEPOSITS_CONTRACT_ADDRESS: 0xF126AFd800C2435230e0f193aBb95050639D9776
       PG_ENDPOINT: postgres_db_container
       PG_PORT: 5432
