package apisvc

import (
	"context"
	"kwil/x/metadata"
	"kwil/x/proto/apipb"

	"github.com/google/uuid"
)

func (s *Service) PlanSchema(ctx context.Context, req *apipb.PlanSchemaRequest) (*apipb.PlanSchemaResponse, error) {
	planReq := metadata.PlanRequest{
		Wallet:     req.Wallet,
		Database:   req.Database,
		SchemaData: req.Schema,
	}
	plan, err := s.md.Plan(ctx, planReq)
	if err != nil {
		return nil, err
	}

	changes := make([]*apipb.Change, len(plan.Changes))
	for i, change := range plan.Changes {
		changes[i] = &apipb.Change{
			Cmd:     change.Cmd,
			Comment: change.Comment,
		}
	}

	return &apipb.PlanSchemaResponse{
		Plan: &apipb.Plan{
			PlanId:  plan.ID.String(),
			Changes: changes,
		},
	}, nil

}

func (s *Service) ApplySchema(ctx context.Context, req *apipb.ApplySchemaRequest) (*apipb.ApplySchemaResponse, error) {
	id, err := uuid.Parse(req.PlanId)
	if err != nil {
		return nil, err
	}

	err = s.md.Apply(ctx, id)
	return &apipb.ApplySchemaResponse{}, err
}

func (s *Service) GetMetadata(ctx context.Context, req *apipb.GetMetadataRequest) (*apipb.GetMetadataResponse, error) {
<<<<<<< HEAD
	/*	mdr, err := s.md.GetMetadata(ctx, schema.RequestMetadata{Wallet: req.Wallet, Database: req.Database})
		if err != nil {
			return nil, err
		}*/

	mdr := &apipb.Metadata{
		Name: "test",
		Queries: []*apipb.Query{
			{
				Name:      "query1",
				Statement: "insert...",
				Inputs: []*apipb.Input{
					{
						Name: "input1",
						Type: "string",
=======
	meta, err := s.md.GetMetadata(ctx, metadata.RequestMetadata{Wallet: req.Wallet, Database: req.Database})
	if err != nil {
		return nil, err
	}

	/*
		mdr := &apipb.Metadata{
			Name: "test",
			Queries: []*apipb.Query{
				{
					Name:      "query1",
					Statement: "insert...",
					Inputs: []*apipb.Input{
						{
							Name: "input1",
							Type: "string",
						},
						{
							Name: "input2",
							Type: "string",
						},
>>>>>>> 07d0f9ef
					},
					{
						Name: "input2",
						Type: "string",
					},
				},
				Outputs: []*apipb.Output{
					{
						Name: "output1",
						Type: "string",
					},
				},
			},
			{
				Name:      "query2",
				Statement: "insert ...",
				Inputs: []*apipb.Input{
					{
						Name: "input1",
						Type: "string",
					},
				},
				Outputs: []*apipb.Output{
					{
						Name: "output1",
						Type: "string",
					},
				},
			},
		},
		Roles: []*apipb.Role{
			{
				Name:    "test",
				Queries: []string{"query1", "query2"},
			},
		},
		Tables: []*apipb.Table{
			{
				Name: "table1",
				Columns: []*apipb.Column{
					{
						Name:     "column1",
						Type:     "string",
						Nullable: true,
					},
					{
						Name:     "column2",
						Type:     "string",
						Nullable: false,
					},
				},
			},
		},
	}

	return &apipb.GetMetadataResponse{
<<<<<<< HEAD
		Metadata: mdr,
=======
		Metadata: convertMetadata(meta),
>>>>>>> 07d0f9ef
	}, nil
}

func convertMetadata(meta metadata.Metadata) *apipb.Metadata {
	tables := make([]*apipb.Table, len(meta.Tables))
	for i, table := range meta.Tables {
		tables[i] = convertTable(table)
	}
	queries := make([]*apipb.Query, len(meta.Queries))
	for i, query := range meta.Queries {
		queries[i] = convertQuery(query)
	}

	roles := make([]*apipb.Role, len(meta.Roles))
	for i, role := range meta.Roles {
		roles[i] = convertRole(role)
	}

	return &apipb.Metadata{
		Name:        meta.DbName,
		Tables:      tables,
		Queries:     queries,
		Roles:       roles,
		DefaultRole: meta.DefaultRole,
	}
}

func convertTable(table metadata.Table) *apipb.Table {
	columns := make([]*apipb.Column, len(table.Columns))
	for i, column := range table.Columns {
		columns[i] = convertColumn(column)
	}

	return &apipb.Table{
		Name:    table.Name,
		Columns: columns,
	}
}

func convertColumn(column metadata.Column) *apipb.Column {
	return &apipb.Column{
		Name:  column.Name,
		Type:  column.Type,
		Arity: convertArity(column.Arity),
	}
}

func convertQuery(query metadata.Query) *apipb.Query {
	inputs := make([]*apipb.Param, len(query.Inputs))
	outputs := make([]*apipb.Param, len(query.Outputs))

	for i, input := range query.Inputs {
		inputs[i] = &apipb.Param{
			Name:  input.Name,
			Type:  convertType(input.Type),
			Arity: convertArity(input.Arity),
		}
	}

	for i, output := range query.Outputs {
		outputs[i] = &apipb.Param{
			Name:  output.Name,
			Type:  convertType(output.Type),
			Arity: convertArity(output.Arity),
		}
	}
	return &apipb.Query{
		Name:    query.Name,
		Inputs:  inputs,
		Outputs: outputs,
	}
}

func convertRole(role metadata.Role) *apipb.Role {
	return &apipb.Role{
		Name:    role.Name,
		Queries: role.Queries,
	}
}

func convertArity(arity metadata.TypeArity) apipb.Arity {
	switch arity {
	case metadata.Optional:
		return apipb.Arity_OPTIONAL
	case metadata.Required:
		return apipb.Arity_REQUIRED
	case metadata.Repeated:
		return apipb.Arity_REPEATED
	default:
		return apipb.Arity_OPTIONAL
	}
}

func convertType(t string) apipb.ParamType {
	switch t {
	case metadata.ScalarString:
		return apipb.ParamType_STRING
	case metadata.ScalarNumber:
		return apipb.ParamType_NUMBER
	case metadata.ScalarBool:
		return apipb.ParamType_BOOL
	case metadata.ScalarDate:
		return apipb.ParamType_DATE
	case metadata.ScalarTime:
		return apipb.ParamType_TIME
	case metadata.ScalarDateTime:
		return apipb.ParamType_DATETIME
	case metadata.ScalarBytes:
		return apipb.ParamType_BYTES
	default:
		return apipb.ParamType_VOID
	}
}<|MERGE_RESOLUTION|>--- conflicted
+++ resolved
@@ -47,7 +47,6 @@
 }
 
 func (s *Service) GetMetadata(ctx context.Context, req *apipb.GetMetadataRequest) (*apipb.GetMetadataResponse, error) {
-<<<<<<< HEAD
 	/*	mdr, err := s.md.GetMetadata(ctx, schema.RequestMetadata{Wallet: req.Wallet, Database: req.Database})
 		if err != nil {
 			return nil, err
@@ -57,61 +56,36 @@
 		Name: "test",
 		Queries: []*apipb.Query{
 			{
-				Name:      "query1",
-				Statement: "insert...",
-				Inputs: []*apipb.Input{
+				Name: "query1",
+				Inputs: []*apipb.Param{
 					{
 						Name: "input1",
-						Type: "string",
-=======
-	meta, err := s.md.GetMetadata(ctx, metadata.RequestMetadata{Wallet: req.Wallet, Database: req.Database})
-	if err != nil {
-		return nil, err
-	}
-
-	/*
-		mdr := &apipb.Metadata{
-			Name: "test",
-			Queries: []*apipb.Query{
-				{
-					Name:      "query1",
-					Statement: "insert...",
-					Inputs: []*apipb.Input{
-						{
-							Name: "input1",
-							Type: "string",
-						},
-						{
-							Name: "input2",
-							Type: "string",
-						},
->>>>>>> 07d0f9ef
+						Type: 2,
 					},
 					{
 						Name: "input2",
-						Type: "string",
-					},
-				},
-				Outputs: []*apipb.Output{
+						Type: 2,
+					},
+				},
+				Outputs: []*apipb.Param{
 					{
 						Name: "output1",
-						Type: "string",
-					},
-				},
-			},
-			{
-				Name:      "query2",
-				Statement: "insert ...",
-				Inputs: []*apipb.Input{
+						Type: 2,
+					},
+				},
+			},
+			{
+				Name: "query2",
+				Inputs: []*apipb.Param{
 					{
 						Name: "input1",
-						Type: "string",
-					},
-				},
-				Outputs: []*apipb.Output{
+						Type: 2,
+					},
+				},
+				Outputs: []*apipb.Param{
 					{
 						Name: "output1",
-						Type: "string",
+						Type: 2,
 					},
 				},
 			},
@@ -127,14 +101,12 @@
 				Name: "table1",
 				Columns: []*apipb.Column{
 					{
-						Name:     "column1",
-						Type:     "string",
-						Nullable: true,
-					},
-					{
-						Name:     "column2",
-						Type:     "string",
-						Nullable: false,
+						Name: "column1",
+						Type: "string",
+					},
+					{
+						Name: "column2",
+						Type: "string",
 					},
 				},
 			},
@@ -142,11 +114,7 @@
 	}
 
 	return &apipb.GetMetadataResponse{
-<<<<<<< HEAD
 		Metadata: mdr,
-=======
-		Metadata: convertMetadata(meta),
->>>>>>> 07d0f9ef
 	}, nil
 }
 
