package service

import (
	"context"
	"math/big"

	"github.com/ethereum/go-ethereum/common"
	"github.com/ethereum/go-ethereum/core/types"
	"kwil/pkg/types/chain/pricing"
	v0 "kwil/x/api/v0"
	"kwil/x/deposits"
	"kwil/x/logx"
)

type Service struct {
	v0.UnimplementedKwilServiceServer

	ds      deposits.Deposits
	log     logx.Logger
	pricing pricing.PriceBuilder
	cc      ContractClient
}

type ContractClient interface {
	ReturnFunds(ctx context.Context, recip common.Address, amt *big.Int, fee *big.Int) (*types.Transaction, error)
}

func NewService(ds deposits.Deposits, p pricing.PriceBuilder, cc ContractClient) *Service {
	return &Service{
		ds:      ds,
		pricing: p,
		log:     logx.New(),
		cc:      cc,
	}
}

// validateBalances checks to ensure that the sender has enough funds to cover the fee.
// It also checks to ensure that the fee is not too low.
// Finally, it returns what the new balance should be if the operation is to be executed.
// It also returns an error if the amount is not enough
func (s *Service) validateBalances(from *string, op *int32, cr *int32, fe *big.Int) bool {

	// get the cost of the operation
	c := s.pricing.Operation(byte(*op)).Crud(byte(*cr)).Build()

	// convert cost from int64 to big.Int
	cost := big.NewInt(c)

	// compare the cost to what is sent
	if cost.Cmp(fe) > 0 {
		s.log.Debug("fee is too low for the requested operation")
<<<<<<< HEAD
		return false
=======
		return nil, ErrFeeTooLow
	}

	// get the balance of the sender
	bal, err := s.ds.GetBalance(*from)
	if err != nil {
		return fb, fmt.Errorf("failed to get balance for %s: %w", *from, err)
	}

	// check if the balance is greater than the fee
	if fee.Cmp(bal) > 0 {
		return fb, ErrNotEnoughFunds
>>>>>>> 01dd896a
	}

	return true
}<|MERGE_RESOLUTION|>--- conflicted
+++ resolved
@@ -49,9 +49,6 @@
 	// compare the cost to what is sent
 	if cost.Cmp(fe) > 0 {
 		s.log.Debug("fee is too low for the requested operation")
-<<<<<<< HEAD
-		return false
-=======
 		return nil, ErrFeeTooLow
 	}
 
@@ -64,7 +61,6 @@
 	// check if the balance is greater than the fee
 	if fee.Cmp(bal) > 0 {
 		return fb, ErrNotEnoughFunds
->>>>>>> 01dd896a
 	}
 
 	return true
