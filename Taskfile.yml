--- conflicted
+++ resolved
@@ -7,28 +7,6 @@
 
   build:
     desc: Build kwild binary
-<<<<<<< HEAD
-    cmds:
-      - go build -o ./.build/kwild ./cmd/kwild/main.go
-
-  build:debug:
-    desc: Build kwild binary with debug flags
-    cmds:
-      - go build -gcflags "all=-N -l" -o ./.build/kwild ./cmd/kwild/main.go
-
-  kwild:
-    desc: Run kwild server
-    cmds:
-      - .build/kwild --autogen
-
-  postgres:
-    desc: Run a postgres container
-    cmds:
-      - docker start kwil-postgres || docker run -d -p 5432:5432 --name kwil-postgres -e "POSTGRES_HOST_AUTH_METHOD=trust" kwildb/postgres:latest
-
-  compose:
-    desc: Run docker-compose
-=======
     cmds:
       - go build -o ./.build/kwild ./cmd/kwild/main.go
 
@@ -52,7 +30,6 @@
     env:
       PRIVATE_KEY: "0000000000000000000000000000000000000000000000000000000000000001" # feel free to change this private key if you have one, it is for local development anyway
      # WHITELIST_WALLETS: "0x304e893AdB2Ad8E8C37F4884Ad1EC3df8bA9bDcf" # feel free to uncomment and change this whitelist wallets if you want to use whitelist wallets feature in local development
->>>>>>> fb580b8e
     cmds:
       - docker compose up
 
