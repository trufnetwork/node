version: "3"

tasks:
  default:
    cmds:
      - task -l

  build:
    desc: Build kwild binary
    cmds:
      - go build -o ./.build/kwild ./cmd/kwild/main.go

  build:debug:
    desc: Build kwild binary with debug flags
    cmds:
      - go build -gcflags "all=-N -l" -o ./.build/kwild ./cmd/kwild/main.go

  kwild:
    desc: Run kwild server
    cmds:
      - .build/kwild --autogen

  postgres:
    desc: Run a postgres container
    cmds:
      - docker start kwil-postgres || docker run -d -p 5432:5432 --name kwil-postgres -e "POSTGRES_HOST_AUTH_METHOD=trust" kwildb/postgres:latest

  compose:
    desc: Run docker-compose locally
    env:
      PRIVATE_KEY: "0000000000000000000000000000000000000000000000000000000000000001" # feel free to change this private key if you have one, it is for local development anyway
     # WHITELIST_WALLETS: "0x304e893AdB2Ad8E8C37F4884Ad1EC3df8bA9bDcf" # feel free to uncomment and change this whitelist wallets if you want to use whitelist wallets feature in local development
    cmds:
      - docker compose up

  tools:
    desc: Install tools
    cmds:
      - go install github.com/golangci/golangci-lint/cmd/golangci-lint@v1.56.2
      - go install github.com/vektra/mockery/v2@v2.42.1

  mockery:
    desc: Generate mocks
    cmds:
      - mockery --all

  lint:
    desc: Run linter
    cmds:
      - golangci-lint run

  kwil-cli:
    cmds:
      - wget -O kwil-db.tar.gz https://github.com/kwilteam/kwil-db/releases/download/v0.7.0/kwil-db_0.7.0_linux_amd64.tar.gz
        && tar -xzvf kwil-db.tar.gz 'kwil-cli'
        && mkdir -p ./.build
        && mv ./kwil-cli .build
        && rm ./kwil-db.tar.gz

  clear-data:
    cmds:
      - rm -r ~/.kwild || true
      - docker volume rm tsn-db_data-kwil-postgres tsn-db_data-push-tsn-data -f

  setup:local-cert:
    desc: Trust local certs for development
    cmds:
      - sudo cp ./deployments/dev-gateway/certs/localhost.crt /usr/local/share/ca-certificates/localhost.crt
      - sudo update-ca-certificates

<<<<<<< HEAD
=======
  start:local-gateway:
    desc: The gateway is not needed for development. However, you might want to test its configuration.
    cmds:
      - docker compose -f deployments/dev-gateway/dev-gateway-compose.yaml up -d

>>>>>>> 2d04181f
  seed:
    desc: Seed the database
    cmds:
      - bash ./scripts/setup.sh

  test:unit:
    desc: Run unit tests
    cmds:
      - go test ./internal/extensions/...

  coverage:
    desc: Run coverage
    cmds:
      - bash ./scripts/coverage.sh<|MERGE_RESOLUTION|>--- conflicted
+++ resolved
@@ -68,14 +68,11 @@
       - sudo cp ./deployments/dev-gateway/certs/localhost.crt /usr/local/share/ca-certificates/localhost.crt
       - sudo update-ca-certificates
 
-<<<<<<< HEAD
-=======
   start:local-gateway:
     desc: The gateway is not needed for development. However, you might want to test its configuration.
     cmds:
       - docker compose -f deployments/dev-gateway/dev-gateway-compose.yaml up -d
 
->>>>>>> 2d04181f
   seed:
     desc: Seed the database
     cmds:
