--- conflicted
+++ resolved
@@ -107,27 +107,19 @@
       filename=$(basename "$file")
       filename="${filename%.*}"
       echo "Deploying $filename"
-<<<<<<< HEAD
-
-      # ../../.build/kwil-cli database deploy -p=../base_schema/base_schema.kf --name="$filename"
-      ../../.build/kwil-cli database deploy -p=<(exec ./use_base_schema.sh) --name="$filename"
-
-
-=======
       while true; do
-          output=$(../../.build/kwil-cli database deploy -p=../base_schema/base_schema.kf --name="$filename" 2>&1 || true)
+          output=$(../../.build/kwil-cli database deploy -p=<(exec ./use_base_schema.sh) --name="$filename" 2>&1 || true)
           echo $output
           if [[ $output =~ "invalid nonce" ]]; then
             echo "Error nonce, retrying file immediately: $file"
             expected_nonce=$(echo $output | grep -oP 'expected \K[0-9]+')
-            ../../.build/kwil-cli database deploy -p=../base_schema/base_schema.kf --name="$filename" --nonce $expected_nonce
+            ../../.build/kwil-cli database deploy -p=<(exec ./use_base_schema.sh) --name="$filename" --nonce $expected_nonce
           elif [[ $output =~ "error" ]]; then
             echo "Error deploying file: $file"
           else
               break
           fi
       done
->>>>>>> 43f784b7
 
       primitive_count_left=$(($primitive_count_left-1))
       echo "Done, $primitive_count_left to go"
