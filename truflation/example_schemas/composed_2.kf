--- conflicted
+++ resolved
@@ -12,26 +12,6 @@
     stream_2_weight: '1'
 } as streams;
 
-<<<<<<< HEAD
-action get_index($date) public view {
-    $beef_corn_idx = streams.get_index('beef_corn', $date);
-    $barley_idx = streams.get_index('barley', $date);
-
-    $beef_corn = math.fraction($beef_corn_idx, 9, 10);
-    $barley = math.fraction($barley_idx, 1, 10);
-
-    select $beef_corn + $barley AS result;
-}
-
-action get_value($date) public view {
-    $beef_corn_value = streams.get_value('beef_corn', $date);
-    $barley_value = streams.get_value('barley', $date);
-
-    $beef_corn = math.fraction($beef_corn_value, 9, 10);
-    $barley = math.fraction($barley_value, 1, 10);
-
-    select $beef_corn + $barley AS result;
-=======
 action get_index($date, $date_to) public view {
     streams.get_index($date, $date_to);
     // we ensure no other extension or query is called after this
@@ -40,5 +20,4 @@
 action get_value($date, $date_to) public view {
     streams.get_value($date, $date_to);
     // we ensure no other extension or query is called after this
->>>>>>> f46dbfd6
 }