--- conflicted
+++ resolved
@@ -65,15 +65,9 @@
 
 You may use any of these options as an id of a stream:
 
-<<<<<<< HEAD
-action get_index($date) public view {
-    $beef_idx = streams.get_index('beef', $date);
-    $corn_idx = streams.get_index('corn', $date);
-=======
 - `<wallet_address>/<stream_name>`
 - `/<stream_name> (then the wallet address will be the sender of the transaction)`
 - `<DBID>`
->>>>>>> f46dbfd6
 
 You may use any prefix to identify a stream on its key, but is important that each stream contains the suffix `_id` and `_weight`.
 
@@ -89,19 +83,8 @@
     streams.get_index($date, $date_to);
 }
 
-<<<<<<< HEAD
-action get_value($date) public view {
-    $beef_value = streams.get_value('beef', $date);
-    $corn_value = streams.get_value('corn', $date);
-
-    $beef = math.fraction($beef_value, 7, 10);
-    $corn = math.fraction($corn_value, 3, 10);
-
-    select $beef + $corn AS result;
-=======
 action get_value($date, $date_to) public view {
     streams.get_value($date, $date_to);
->>>>>>> f46dbfd6
 }
 ```
 
