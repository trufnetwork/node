--- conflicted
+++ resolved
@@ -214,11 +214,7 @@
 
 	// Fill in the new results, iterating through each date
 	for _, date := range allDates {
-<<<<<<< HEAD
 		newValuesToBePushed := make([]utils.ValueWithDate, numOfStreams)
-=======
-		newValuesToBePushed := make([]utils.WithDate[T], numOfStreams)
->>>>>>> 50fccf2e
 		should_discard := false
 		for streamIdx := range originalResultsSet {
 			valueFoundForCurrentStream := allDatesMap[date][streamIdx]
