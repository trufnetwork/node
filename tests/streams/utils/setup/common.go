--- conflicted
+++ resolved
@@ -43,8 +43,7 @@
 		platform.DB,
 		"",
 		"create_stream",
-<<<<<<< HEAD
-		[]any{contractInfo.Locator.StreamId.String(), contractInfo.Type.String()},
+		[]any{contractInfo.Locator.StreamId.String(), string(contractInfo.Type)},
 		func(row *common.Row) error {
 			return nil
 		},
@@ -69,9 +68,6 @@
 		"",
 		"delete_stream",
 		[]any{streamLocator.StreamId.String()},
-=======
-		[]any{contractInfo.Locator.StreamId.String(), string(contractInfo.Type)},
->>>>>>> faefcd73
 		func(row *common.Row) error {
 			return nil
 		},
