--- conflicted
+++ resolved
@@ -110,8 +110,7 @@
 		// Test 2: Non-existent composed stream
 
 		rootComposedStreamId := util.GenerateStreamId("root_composed_stream_test")
-<<<<<<< HEAD
-		deployer, err := util.NewEthereumAddressFromString("0x0000000000000000000000000000000000000123")
+		deployer, err = util.NewEthereumAddressFromString("0x0000000000000000000000000000000000000123")
 		if err != nil {
 			return errors.Wrap(err, "error creating ethereum address")
 		}
@@ -120,8 +119,6 @@
 		if err != nil {
 			return errors.Wrap(err, "error registering data provider")
 		}
-=======
->>>>>>> b1b72a28
 
 		// Setup the root composed stream
 		err = setup.SetupComposedStream(ctx, setup.SetupComposedStreamInput{
