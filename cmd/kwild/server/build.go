--- conflicted
+++ resolved
@@ -267,14 +267,8 @@
 		failBuild(err, "failed to build admin service")
 	}
 
-<<<<<<< HEAD
-	for name := range extensions {
-		d.log.Info("registered extension", zap.String("name", name))
-	}
-=======
 	return &auth.Ed25519Signer{Ed25519PrivateKey: *pk}
 }
->>>>>>> b57132b7
 
 func buildRegistry(d *coreDependencies, closer *closeFuncs) *registry.Registry {
 	reg, err := registry.NewRegistry(d.ctx, func(ctx context.Context, dbid string, create bool) (registry.Pool, error) {
@@ -286,8 +280,6 @@
 		failBuild(err, "failed to build registry")
 	}
 
-<<<<<<< HEAD
-=======
 	return reg
 }
 
@@ -301,7 +293,6 @@
 		d.log.Info("registered extension", zap.String("name", name))
 	}
 
->>>>>>> b57132b7
 	eng, err := execution.NewGlobalContext(d.ctx, reg, extensions)
 	if err != nil {
 		failBuild(err, "failed to build engine")
