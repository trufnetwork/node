package key

import (
<<<<<<< HEAD
=======
	"bytes"
>>>>>>> b57132b7
	"encoding/hex"
	"errors"
	"fmt"
	"os"

	"github.com/kwilteam/kwil-db/cmd/common/display"
	"github.com/spf13/cobra"
)

var (
	infoLong = `Display information about a private key.

The private key can either be passed as a key file path, or as a hex-encoded string.`

	infoExample = `# Using a key file
kwil-admin key info --key-file ~/.kwild/private_key

# Using a hex-encoded string
kwil-admin key info 381d28cf348c9efbf7d26ea54b647e2cb646d3b98cdeec0f1053a5ff599a036a0aa381bd4aad1670a39977d5416bfac7bd060765adc58a4bb16bbbafeefbae34`
)

func infoCmd() *cobra.Command {
	var privkeyFile string

	cmd := &cobra.Command{
		Use:     "info",
		Short:   "Display information about a private key.",
		Long:    infoLong,
		Example: infoExample,
		Args:    cobra.MaximumNArgs(1),
		RunE: func(cmd *cobra.Command, args []string) error {
			// if len(args) == 1, then the private key is passed as a hex string
			// otherwise, it is passed as a file path
			if len(args) == 1 {
<<<<<<< HEAD
				key, err := hex.DecodeString(args[0])
				if err != nil {
					return display.PrintErr(cmd, err)
				}
				keyInfo, err := abci.PrivKeyInfo(key)
				if err != nil {
					return display.PrintErr(cmd, err)
				}
				return display.PrintCmd(cmd, keyInfo)
=======
				return display.PrintCmd(cmd, privKeyInfo([]byte(args[0])))
>>>>>>> b57132b7
			} else if privkeyFile != "" {
				key, err := readKeyFile(privkeyFile)
				if err != nil {
					return display.PrintErr(cmd, err)
				}

<<<<<<< HEAD
				keyInfo, err := abci.PrivKeyInfo(key)
				if err != nil {
					return display.PrintErr(cmd, err)
				}
				return display.PrintCmd(cmd, keyInfo)
=======
				return display.PrintCmd(cmd, privKeyInfo(key))
>>>>>>> b57132b7
			} else {
				return display.PrintErr(cmd, errors.New("must provide with the private key file or hex string"))
			}
		},
	}

	cmd.Flags().StringVarP(&privkeyFile, "key-file", "o", "", "file containing the private key to display")

	return cmd
}

// readKeyFile reads a private key from a text file containing the hexadecimal
// encoding of the private key bytes.
func readKeyFile(keyFile string) ([]byte, error) {
	privKeyHexB, err := os.ReadFile(keyFile)
	if err != nil {
		return nil, fmt.Errorf("error reading private key file: %v", err)
	}
	privKeyHex := string(bytes.TrimSpace(privKeyHexB))
	privB, err := hex.DecodeString(privKeyHex)
	if err != nil {
		return nil, fmt.Errorf("error decoding private key: %v", err)
	}
	return privB, nil
}<|MERGE_RESOLUTION|>--- conflicted
+++ resolved
@@ -1,13 +1,11 @@
 package key
 
 import (
-<<<<<<< HEAD
-=======
 	"bytes"
->>>>>>> b57132b7
 	"encoding/hex"
 	"errors"
 	"fmt"
+	"github.com/kwilteam/kwil-db/internal/abci"
 	"os"
 
 	"github.com/kwilteam/kwil-db/cmd/common/display"
@@ -39,7 +37,6 @@
 			// if len(args) == 1, then the private key is passed as a hex string
 			// otherwise, it is passed as a file path
 			if len(args) == 1 {
-<<<<<<< HEAD
 				key, err := hex.DecodeString(args[0])
 				if err != nil {
 					return display.PrintErr(cmd, err)
@@ -49,24 +46,17 @@
 					return display.PrintErr(cmd, err)
 				}
 				return display.PrintCmd(cmd, keyInfo)
-=======
-				return display.PrintCmd(cmd, privKeyInfo([]byte(args[0])))
->>>>>>> b57132b7
 			} else if privkeyFile != "" {
 				key, err := readKeyFile(privkeyFile)
 				if err != nil {
 					return display.PrintErr(cmd, err)
 				}
 
-<<<<<<< HEAD
 				keyInfo, err := abci.PrivKeyInfo(key)
 				if err != nil {
 					return display.PrintErr(cmd, err)
 				}
 				return display.PrintCmd(cmd, keyInfo)
-=======
-				return display.PrintCmd(cmd, privKeyInfo(key))
->>>>>>> b57132b7
 			} else {
 				return display.PrintErr(cmd, errors.New("must provide with the private key file or hex string"))
 			}
