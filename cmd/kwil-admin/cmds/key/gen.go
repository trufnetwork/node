--- conflicted
+++ resolved
@@ -33,12 +33,7 @@
 				if raw {
 					return display.PrintCmd(cmd, display.RespString(hex.EncodeToString(privKey)))
 				} else {
-<<<<<<< HEAD
-					keyInfo, _ := abci.PrivKeyInfo(privKey) // just generated, won't error
-					return display.PrintCmd(cmd, keyInfo)
-=======
 					return display.PrintCmd(cmd, privKeyInfo(privKey))
->>>>>>> 43085b02
 				}
 			}
 
