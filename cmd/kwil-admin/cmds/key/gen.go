package key

import (
	"encoding/hex"
	"os"

	"github.com/cometbft/cometbft/crypto/ed25519"
	"github.com/kwilteam/kwil-db/cmd/common/display"
	"github.com/spf13/cobra"
)

var (
	genExample = `# Generate a new key and save it to ./priv_key
kwil-admin key gen --key-file ./priv_key

# Generate a raw private key
kwil-admin key gen --raw`
)

func genCmd() *cobra.Command {
	var raw bool // if true, output hex private key only
	var out string

	cmd := &cobra.Command{
		Use:     "gen",
		Short:   "Generate ed25519 keys for usage in validators.",
		Long:    "Generate ed25519 keys for usage in validators.",
		Example: genExample,
		Args:    cobra.NoArgs,
		RunE: func(cmd *cobra.Command, args []string) error {
			privKey := generatePrivateKey()
			if out == "" {
				if raw {
					return display.PrintCmd(cmd, display.RespString(hex.EncodeToString(privKey)))
				} else {
<<<<<<< HEAD
					keyInfo, _ := abci.PrivKeyInfo(privKey) // just generated, won't error
					return display.PrintCmd(cmd, keyInfo)
=======
					return display.PrintCmd(cmd, privKeyInfo(privKey))
>>>>>>> b57132b7
				}
			}

			err := os.WriteFile(out, []byte(hex.EncodeToString(privKey[:])), 0600)
			if err != nil {
				return display.PrintErr(cmd, err)
			}

			return display.PrintCmd(cmd, display.RespString("Private key written to "+out))
		},
	}

	cmd.Flags().BoolVarP(&raw, "raw", "R", false, "just print the private key hex without other encodings, public key, or node ID")
	cmd.Flags().StringVarP(&out, "key-file", "o", "", "file to which the new private key is written (stdout by default)")

	return cmd
}

func generatePrivateKey() []byte {
	privKey := ed25519.GenPrivKey()
	return privKey[:]
}<|MERGE_RESOLUTION|>--- conflicted
+++ resolved
@@ -2,6 +2,7 @@
 
 import (
 	"encoding/hex"
+	"github.com/kwilteam/kwil-db/internal/abci"
 	"os"
 
 	"github.com/cometbft/cometbft/crypto/ed25519"
@@ -33,12 +34,8 @@
 				if raw {
 					return display.PrintCmd(cmd, display.RespString(hex.EncodeToString(privKey)))
 				} else {
-<<<<<<< HEAD
 					keyInfo, _ := abci.PrivKeyInfo(privKey) // just generated, won't error
 					return display.PrintCmd(cmd, keyInfo)
-=======
-					return display.PrintCmd(cmd, privKeyInfo(privKey))
->>>>>>> b57132b7
 				}
 			}
 
