--- conflicted
+++ resolved
@@ -14,25 +14,15 @@
 
 1. [Go](https://golang.org/doc/install)
 2. [Taskfile](https://taskfile.dev/installation)
-<<<<<<< HEAD
-=======
 3. [Docker Compose](https://docs.docker.com/compose)
 4. [Python](https://www.python.org/downloads) (optional for running the seed script)
 5. [Pandas](https://pandas.pydata.org) (optional for running the seed script)
 
 ### Build Locally
->>>>>>> fb580b8e
 
 #### Run With Docker Compose (Recommended)
 
-<<<<<<< HEAD
-Invoke `task` command to see all available tasks. The `build` task will compile `kwild`. They will be generated in `.build/`:
-
-```shell
-task build
-=======
 To run the TSN-DB using Docker Compose, run the following command:
->>>>>>> fb580b8e
 ```
 task compose
 ```
@@ -40,7 +30,27 @@
 
 #### Build and Run the TSN-DB without Docker Compose
 
-<<<<<<< HEAD
+Alternatively, you can build and run the TSN-DB without Docker Compose. 
+This is useful if you want to run the TSN-DB locally without Docker. i.e. for development or debugging purposes.
+To build and run the TSN-DB without Docker Compose, follow the steps below:
+
+##### Build the binary
+Invoke `task` command to see all available tasks. The `build` task will compile the binary for you. They will be generated in `.build/`:
+
+```shell
+task # list all available tasks
+task build # build the binary
+```
+
+##### Run Postgres
+
+Before running the, you will have to start Postgres. You can start Postgres using the following command:
+```
+task postgres
+```
+
+##### Run Kwild
+
 ### Run Postgres
 
 Before running the custom kwild binary, you will have to start Postgres.
@@ -58,76 +68,13 @@
 
 ```shell
 task kwild
-=======
-Alternatively, you can build and run the TSN-DB without Docker Compose. 
-This is useful if you want to run the TSN-DB locally without Docker. i.e. for development or debugging purposes.
-To build and run the TSN-DB without Docker Compose, follow the steps below:
-
-##### Build the binary
-Invoke `task` command to see all available tasks. The `build` task will compile the binary for you. They will be generated in `.build/`:
-
-```shell
-task # list all available tasks
-task build # build the binary
->>>>>>> fb580b8e
-```
-
-##### Run Postgres
-
-Before running the, you will have to start Postgres. You can start Postgres using the following command:
-```
-task postgres
-```
-
-<<<<<<< HEAD
-### Resetting local deployments
-
-You can clear the local Kwil data by running the following command:
-
-```shell
-task clear-data
-```
-
-### Configure the kwil-cli
-=======
-##### Run Kwild
-
-You can start a single node network using the `kwild` binary built in the step above:
-
-```shell
-task kwild
 ```
 
 ##### Resetting local deployments
 
 You can clear the local data by running the following command:
->>>>>>> fb580b8e
 
-To interact with the the TSN-DB, you will need to configure the kwil-cli.
 ```shell
-<<<<<<< HEAD
-kwil-cli configure
-
-# Enter the following values:
-Kwil RPC URL: http://localhost:8080
-Kwil Chain ID: <leave blank>
-Private Key: <any ethereum private key>
-# use private key 0000000000000000000000000000000000000000000000000000000000000001 for testing
-```
-
-## Docker Compose Deployment
-
-### Run TSN-DB with Postgres using Docker Compose
-
-To run the TSN-DB with Postgres using Docker Compose, run the following command:
-```shell
-task compose
-```
-
-This will start the TSN-DB and Postgres in Docker containers, which is already seeded.
-
-#### Seed Data
-=======
 task clear-data
 ```
 
@@ -145,7 +92,6 @@
 ```
 
 ##### Seed Data
->>>>>>> fb580b8e
 If you need to manually seed data into the TSN-DB, run the following command:
 ```shell
 task seed
