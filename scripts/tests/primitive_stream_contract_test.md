--- conflicted
+++ resolved
@@ -50,7 +50,6 @@
 ../../.build/kwil-cli database execute key:type value:other val_type:string --action=insert_metadata -n=primitive_stream_a --sync 
 ```
 
-<<<<<<< HEAD
 disable readonly metadata
 ```shell
 # Extract the latest row_id of key `type` and convert to UUID
@@ -59,12 +58,11 @@
 
 # Disable the metadata
 ../../.build/kwil-cli database execute row_id:$uuid --action=disable_metadata -n=primitive_stream_a --sync
-``
-=======
+```
+
 ### Insert Record
 
 insert record
 ```shell
 ../../.build/kwil-cli database execute --action=insert_record -n=primitive_stream_a date_value:2021-01-01 value:1 --sync 
-```
->>>>>>> 3822f20f
+```