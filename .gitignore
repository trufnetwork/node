.git
.env
.idea

<<<<<<< HEAD
.build/kwild
=======
go.work*
vendor
>>>>>>> d1e18355

scripts/temp_csv
scripts/composed_streams.csv
scripts/temp_composed_schemas
scripts/secret_db_credentials.json
scripts/produce_source_maps/all_tables.csv<|MERGE_RESOLUTION|>--- conflicted
+++ resolved
@@ -2,12 +2,10 @@
 .env
 .idea
 
-<<<<<<< HEAD
 .build/kwild
-=======
+
 go.work*
 vendor
->>>>>>> d1e18355
 
 scripts/temp_csv
 scripts/composed_streams.csv
