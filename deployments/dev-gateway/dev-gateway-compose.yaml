--- conflicted
+++ resolved
@@ -22,20 +22,12 @@
       SESSION_SECRET: ${SESSION_SECRET:-not_secret}
       DOMAIN: https://localhost:443
       # to test the dev-network, use the following values:
-<<<<<<< HEAD
-      BACKENDS: tsn-db-1:8080,tsn-db-2:8080
-      CHAIN_ID: tsn-local
-      # BACKENDS: ${BACKENDS:-tsn-db:8080}
-      # CHAIN_ID: ${CHAIN_ID:-truflation-staging}
-      CORS_ALLOW_ORIGINS: ${CORS_ALLOW_ORIGINS}
-=======
       # BACKENDS: tsn-db-1:8080,tsn-db-2:8080
       # CHAIN_ID: tsn-local
       BACKENDS: ${BACKENDS:-tsn-db:8080}
       CHAIN_ID: ${CHAIN_ID:-truflation-staging}
       CORS_ALLOW_ORIGINS: ${CORS_ALLOW_ORIGINS}
       ALLOW_DEPLOY_DB: true
->>>>>>> 92a42daf
 
   nginx:
     container_name: nginx
